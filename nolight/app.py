--- conflicted
+++ resolved
@@ -1,10 +1,7 @@
 import threading
 import subprocess
 import tkinter as tk
-<<<<<<< HEAD
-=======
 # Import common Tk widgets plus the messagebox for error dialogs
->>>>>>> e12729df
 from tkinter import ttk, filedialog, messagebox
 import os
 import uuid
