--- conflicted
+++ resolved
@@ -9,12 +9,8 @@
 - Multiline text area for composing prompts.
 - Startup check that validates the `OPENAI_API_KEY` via a test API call.
 - Each request receives a unique identifier and is logged in a table that shows commit ids, total line and file changes, per-request cost, and any failure reason. The history view abbreviates IDs so the table remains compact.
-<<<<<<< HEAD
 - Failed runs record aider's exit code and last output line, or note when no output was captured, so troubleshooting is easier.
-=======
 - History rows can be copied to the clipboard with **Ctrl+C** for easy sharing.
-- Failed runs record aider's exit code and last output line so troubleshooting is easier.
->>>>>>> c44a3014
 - The Send button has been removed—press **Enter** to dispatch a prompt.
 - A boxed status bar sits between the prompt area and the output, showing detailed status for each request and whether we're waiting on aider or the user.
 - After a successful commit, the status bar offers a **Test changes** link that builds and launches your Unity project via the command line. Configure the Unity Editor path via `config.ini` (`[build] build_cmd`), the `UNITY_PATH` environment variable, or let the app auto-detect a Unity Hub installation.
