--- conflicted
+++ resolved
@@ -20,12 +20,9 @@
     get_commit_stats,  # Compute line/file counts for commits
     load_usage_days,  # Read how far back to query billing data
     fetch_usage_data,  # Retrieve spending/credit information
-<<<<<<< HEAD
     build_and_launch_game,  # Build and run the Unity project on demand
-=======
     format_history_row,  # Prepare rows for the history table
     HISTORY_COL_WIDTHS,  # Default widths for history columns
->>>>>>> febcffc7
 )
 
 # Map human-friendly names to actual model identifiers
